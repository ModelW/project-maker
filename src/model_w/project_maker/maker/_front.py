--- conflicted
+++ resolved
@@ -78,11 +78,7 @@
             return False
 
         if not context["api"]["wagtail"]:
-<<<<<<< HEAD
-            if path.name in {"*.vue", "server-templated-component.vue"}:
-=======
-            if path.name in {"[...wagtail].vue", "ServerTemplatedComponent.vue"}:
->>>>>>> c35ba266
+            if path.name in {"[...wagtail].vue", "server-templated-component.vue"}:
                 return False
         else:
             if path.name == "no-wagtail-index.vue":

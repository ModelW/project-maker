[tool.poetry]
name = "~~~project_name__snake~~~"
version = "0.1.0"
description = ""
authors = ["___dev_id___"]
license = "Proprietary"

packages = [
    {include = "___project_name__snake___"},
]

[tool.poetry.dependencies]
python = "~3.11"
modelw-preset-django = {extras = [
    "health",
    # :: IF api__celery
    "celery",
    # :: ENDIF
    # :: IF api__channels
    "channels",
    # :: ENDIF
    # :: IF api__wagtail
    "wagtail",
    # :: ENDIF
    # :: IF api__wsgi
    "gunicorn",
    # :: ENDIF
], version = ">=2024.4.0,<2024.5.0"}
<<<<<<< HEAD
drf-spectacular = {extras = ["sidecar"], version = "^0.26.2"}
# Health check modules
markdown = "^3.5.1"
networkx = "^3.2.1"

=======
drf-spectacular = {extras = ["sidecar"], version = "^0.27.2"}
>>>>>>> 2c46c546

[tool.poetry.group.dev.dependencies]
black = "*"
isort = "*"
ipython = "*"

[tool.poetry.group.test.dependencies]
psutil = "^5.9.8"
pytest = "^8.1.1"
pytest-bdd = "^7.0.1"
pytest-django = "^4.8.0"
pytest-html = "^4.1.1"
pytest-playwright = "^0.4.4"
node-edge = {version = "^0.1.0b6", allow-prereleases = true}
pyyaml = "^6.0.1"

[tool.isort]
profile = "black"
known_first_party = "___project_name__snake___"

[tool.pytest.ini_options]
DJANGO_SETTINGS_MODULE = "___project_name__snake___.django.settings"
python_files = ["test_*.py", "*_test.py"]
django_debug_mode = true
addopts = ["--output", "bdd/report/results/media", "--screenshot", "on", "--video", "on", "--full-page-screenshot", "--cucumberjson=bdd/report/results/report.json", "--html=bdd/report/results/pytest.html"]

[build-system]
requires = ["poetry-core>=1.0.0"]
build-backend = "poetry.core.masonry.api"<|MERGE_RESOLUTION|>--- conflicted
+++ resolved
@@ -26,15 +26,11 @@
     "gunicorn",
     # :: ENDIF
 ], version = ">=2024.4.0,<2024.5.0"}
-<<<<<<< HEAD
 drf-spectacular = {extras = ["sidecar"], version = "^0.26.2"}
 # Health check modules
 markdown = "^3.5.1"
 networkx = "^3.2.1"
 
-=======
-drf-spectacular = {extras = ["sidecar"], version = "^0.27.2"}
->>>>>>> 2c46c546
 
 [tool.poetry.group.dev.dependencies]
 black = "*"
